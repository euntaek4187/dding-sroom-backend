--- conflicted
+++ resolved
@@ -82,13 +82,8 @@
         //경로별 인가 작업
         http
                 .authorizeHttpRequests((auth) -> auth
-<<<<<<< HEAD
-                        .requestMatchers("/login", "/", "/join", "/user/**", "/swagger-ui/**", "/v3/api-docs/**", "/swagger-ui.html").permitAll()
-                        .requestMatchers("/admin/**").hasRole("ADMIN") // /admin 하위 모든 경로는 ADMIN 역할 필요
-=======
                         .requestMatchers("/login", "/", "/api/**", "/join", "/user/**", "/swagger-ui/**", "/v3/api-docs/**", "/swagger-ui.html").permitAll()
                         .requestMatchers("/admin").hasRole("ADMIN") // /admin경로는 ADMIN이라는 역할을 가진 고객만 가능
->>>>>>> 58a7eeaf
                         .requestMatchers("/reissue", "/api/reservations/**").permitAll()
                         .anyRequest().authenticated()); // 나머지는 그냥 다 로그인 해야 접근 가능하게
         //필터 추가 LoginFilter()는 인자를 받음 (AuthenticationManager() 메소드에 authenticationConfiguration 객체를 넣어야 함) 따라서 등록 필요
