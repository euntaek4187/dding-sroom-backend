package com.example.ddingsroom.config;

import com.example.ddingsroom.user.jwt.CustomLogoutFilter;
import com.example.ddingsroom.user.jwt.JWTFilter;
import com.example.ddingsroom.user.jwt.JWTUtil;
import com.example.ddingsroom.user.jwt.LoginFilter;
import com.example.ddingsroom.user.repository.RefreshRepository;
import jakarta.servlet.http.HttpServletRequest;
import org.springframework.context.annotation.Bean;
import org.springframework.context.annotation.Configuration;
import org.springframework.security.authentication.AuthenticationManager;
import org.springframework.security.config.annotation.authentication.configuration.AuthenticationConfiguration;
import org.springframework.security.config.annotation.web.builders.HttpSecurity;
import org.springframework.security.config.annotation.web.configuration.EnableWebSecurity;
import org.springframework.security.config.http.SessionCreationPolicy;
import org.springframework.security.crypto.bcrypt.BCryptPasswordEncoder;
import org.springframework.security.web.SecurityFilterChain;
import org.springframework.security.web.authentication.UsernamePasswordAuthenticationFilter;
import org.springframework.security.web.authentication.logout.LogoutFilter;
import org.springframework.web.cors.CorsConfiguration;
import org.springframework.web.cors.CorsConfigurationSource;

import java.util.Arrays;
import java.util.Collections;

@Configuration
@EnableWebSecurity
public class SecurityConfig {
    //AuthenticationManager가 인자로 받을 AuthenticationConfiguraion 객체 생성자 주입
    private final AuthenticationConfiguration authenticationConfiguration;
    //JWTUtil 주입
    private final JWTUtil jwtUtil;
    private final RefreshRepository refreshRepository;

    public SecurityConfig(AuthenticationConfiguration authenticationConfiguration, JWTUtil jwtUtil, RefreshRepository refreshRepository) {

        this.authenticationConfiguration = authenticationConfiguration;
        this.jwtUtil = jwtUtil;
        this.refreshRepository = refreshRepository;
    }
    //AuthenticationManager Bean 등록
    @Bean
    public AuthenticationManager authenticationManager(AuthenticationConfiguration configuration) throws Exception {

        return configuration.getAuthenticationManager();
    }
    @Bean
    public BCryptPasswordEncoder bCryptPasswordEncoder() {

        return new BCryptPasswordEncoder();
    }
    @Bean
    public SecurityFilterChain filterChain(HttpSecurity http) throws Exception {

        http
                .cors((corsCustomizer -> corsCustomizer.configurationSource(new CorsConfigurationSource() {

                    @Override
                    public CorsConfiguration getCorsConfiguration(HttpServletRequest request) {
                        CorsConfiguration configuration = new CorsConfiguration();
                        configuration.setAllowedOrigins(
                                Arrays.asList(
                                        "http://localhost:3000",
                                        "https://dding-sroom-frontend.vercel.app",
                                        "https://ddingsroom.com",
                                        "https://www.ddingsroom.com"
                                )
                        );
                        configuration.setAllowedMethods(Collections.singletonList("*"));
                        configuration.setAllowCredentials(true);
                        configuration.setAllowedHeaders(Collections.singletonList("*"));
                        configuration.setMaxAge(3600L);
                        configuration.setExposedHeaders(Collections.singletonList("Authorization"));
                        configuration.setExposedHeaders(Arrays.asList("Authorization", "access", "Access"));
                        return configuration;
                    }
                })));
        //csrf disable
        http
                .csrf((auth) -> auth.disable());
        //From 로그인 방식 disable
        http
                .formLogin((auth) -> auth.disable());

        //http basic 인증 방식 disable
        http
                .httpBasic((auth) -> auth.disable());

        //경로별 인가 작업
        http
                .authorizeHttpRequests((auth) -> auth
<<<<<<< HEAD
                        .requestMatchers("/login", "/", "/api/**", "/join", "/user/**", "/swagger-ui/**", "/v3/api-docs/**", "/swagger-ui.html").permitAll()
=======
                        .requestMatchers("/login", "/", "/join", "/api/**", "/user/**", "/swagger-ui/**", "/v3/api-docs/**", "/swagger-ui.html").permitAll()
>>>>>>> 44f651d8
                        .requestMatchers("/admin").hasRole("ADMIN") // /admin경로는 ADMIN이라는 역할을 가진 고객만 가능
                        .requestMatchers("/reissue", "/api/reservations/**").permitAll()
                        .anyRequest().authenticated()); // 나머지는 그냥 다 로그인 해야 접근 가능하게
        //필터 추가 LoginFilter()는 인자를 받음 (AuthenticationManager() 메소드에 authenticationConfiguration 객체를 넣어야 함) 따라서 등록 필요
        //JWTFilter 등록
        http
                .addFilterBefore(new JWTFilter(jwtUtil), LoginFilter.class);
        http
                .addFilterAt(new LoginFilter(authenticationManager(authenticationConfiguration), jwtUtil, refreshRepository), UsernamePasswordAuthenticationFilter.class);        //세션 설정
        http
                .addFilterBefore(new CustomLogoutFilter(jwtUtil, refreshRepository), LogoutFilter.class);
        http
                .sessionManagement((session) -> session
                        .sessionCreationPolicy(SessionCreationPolicy.STATELESS));

        return http.build();
    }
}<|MERGE_RESOLUTION|>--- conflicted
+++ resolved
@@ -89,11 +89,7 @@
         //경로별 인가 작업
         http
                 .authorizeHttpRequests((auth) -> auth
-<<<<<<< HEAD
-                        .requestMatchers("/login", "/", "/api/**", "/join", "/user/**", "/swagger-ui/**", "/v3/api-docs/**", "/swagger-ui.html").permitAll()
-=======
                         .requestMatchers("/login", "/", "/join", "/api/**", "/user/**", "/swagger-ui/**", "/v3/api-docs/**", "/swagger-ui.html").permitAll()
->>>>>>> 44f651d8
                         .requestMatchers("/admin").hasRole("ADMIN") // /admin경로는 ADMIN이라는 역할을 가진 고객만 가능
                         .requestMatchers("/reissue", "/api/reservations/**").permitAll()
                         .anyRequest().authenticated()); // 나머지는 그냥 다 로그인 해야 접근 가능하게
